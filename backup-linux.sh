--- conflicted
+++ resolved
@@ -174,28 +174,22 @@
 log "Deleting old local backups"
 
 #If file is older than 1 week and not created on a monday then delete it
-/usr/bin/find ${LOCALDIR} -name ".tgz.enc"  -type f -mmin +${LOCALAGEDAILIES} -exec sh -c 'test $(date +%a -r "$1") = Mon || echo rm "$1"' -- {} \;
+find ${LOCALDIR} -name ".tgz.enc"  -type f -mmin +${LOCALAGEDAILIES} -exec sh -c 'test $(date +%a -r "$1") = Mon || rm "$1"' -- {} \;
 
 #If the file is older than 28 days and  not from first monday of month
 
-<<<<<<< HEAD
-/usr/bin/find ${LOCALDIR} -name ".tgz.enc"  -type f -mtime +${LOCALAGEWEEKLIES} -exec sh -c 'test $(date +%d -r "$1") -le 7 -a $(date +%a -r "$1") = Mon || echo rm "$1"' -- {} \;
+find ${LOCALDIR} -name ".tgz.enc"  -type f -mtime +${LOCALAGEWEEKLIES} -exec sh -c 'test $(date +%d -r "$1") -le 7 -a $(date +%a -r "$1") = Mon || rm "$1"' -- {} \;
 
 #If file is older than 6 months delete it
 
-/usr/bin/find ${LOCALDIR} -name "*.tgz.enc" -mmin +${LOCALAGEMONTLIES} -exec /bin/rm {} \;
+find ${LOCALDIR} -name "*.tgz.enc" -mmin +${LOCALAGEMONTLIES} -exec rm {} \;
 
 log "Deleting old remote backups"
 
 #delete old backups part goes here
-=======
-log "Deleting old local backups"
-# Deletes backups older than 1 week
-find ${LOCALDIR} -name "*.tgz.enc" -mmin +${LOCALAGE} -exec rm {} \;
 
-log "Deleting old remote backups"
 ssh -p ${REMOTEPORT} ${REMOTEUSER}@${REMOTESERVER} "find ${REMOTEDIR} -name \"*tgz.enc\" -mmin +${REMOTEAGE} -exec rm {} \;"
->>>>>>> 6445170b
+
 
 ENDTIME=`date +%s`
 DURATION=$((ENDTIME - STARTTIME))
